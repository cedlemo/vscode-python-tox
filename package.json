{
  "name": "python-tox",
  "displayName": "python-tox",
  "description": "Integrates the tox task automation tool",
  "keywords": [
    "python",
    "tox"
  ],
  "version": "0.1.0",
  "license": "MIT",
  "publisher": "the-compiler",
  "repository": {
    "type": "git",
    "url": "https://github.com/The-Compiler/vscode-python-tox.git"
  },
  "bugs": {
    "url": "https://github.com/The-Compiler/vscode-python-tox/issues",
    "email": "visualstudio.com@the-compiler.org"
  },
  "badges": [
    {
      "url": "https://img.shields.io/static/v1?label=Sponsor&message=%E2%9D%A4&logo=GitHub&color=pink",
      "href": "https://github.com/sponsors/The-Compiler/",
      "description": "Sponsor on GitHub Sponsors"
    }
  ],
  "icon": "img/tox.png",
  "galleryBanner": {
    "color": "#92a16d",
    "theme": "light"
  },
  "engines": {
    "vscode": "^1.68.0"
  },
  "categories": [
    "Programming Languages",
    "Linters",
    "Other"
  ],
  "activationEvents": [
    "onCommand:python-tox.select",
    "onCommand:python-tox.selectWithArgs",
    "onCommand:python-tox.selectMultiple",
<<<<<<< HEAD
    "onCommand:python-tox.selectMultipleWithArgs",
    "onCommand:python-tox.openDocs"
=======
    "onCommand:python-tox.openDocs",
    "workspaceContains:tox.ini"
  ],
  "enabledApiProposals": [
    "testCoverage"
>>>>>>> c675645b
  ],
  "main": "./out/extension.js",
  "contributes": {
    "commands": [
      {
        "command": "python-tox.select",
        "title": "Select and run tox environment"
      },
      {
        "command": "python-tox.selectMultiple",
        "title": "Select and run multiple tox environments"
      },
      {
        "command": "python-tox.selectWithArgs",
        "title": "Select and run tox environment with custom arguments"
      },
      {
        "command": "python-tox.selectMultipleWithArgs",
        "title": "Select and run multiple tox environments with custom arguments"
      },
      {
        "command": "python-tox.openDocs",
        "title": "Open tox documentation in default browser"
      }
    ]
  },
  "scripts": {
    "vscode:prepublish": "npm run compile",
    "compile": "tsc -p ./",
    "watch": "tsc -watch -p ./",
    "download-api": "vscode-dts dev",
    "postdownload-api": "vscode-dts main",
    "postinstall": "npm run download-api",
    "pretest": "npm run compile && npm run lint",
    "lint": "eslint src --ext ts --max-warnings=0",
    "test": "node ./out/test/runTest.js",
    "package": "vsce package",
    "publish": "vsce publish"
  },
  "devDependencies": {
    "@types/glob": "^7.2.0",
    "@types/mocha": "^9.1.1",
    "@types/node": "^18.0.0",
    "@types/vscode": "^1.68.0",
    "@typescript-eslint/eslint-plugin": "^5.29.0",
    "@typescript-eslint/parser": "^5.29.0",
    "@vscode/test-electron": "^2.1.4",
    "eslint": "^8.18.0",
    "glob": "^8.0.3",
    "mocha": "^10.0.0",
    "ts-mockito": "^2.6.1",
<<<<<<< HEAD
    "typescript": "^4.7.4",
    "vsce": "^2.9.2"
=======
    "typescript": "^4.6.3",
    "vsce": "^2.7.0",
    "vscode-test": "^1.5.2",
    "vscode-dts": "^0.3.3"
>>>>>>> c675645b
  }
}<|MERGE_RESOLUTION|>--- conflicted
+++ resolved
@@ -41,16 +41,12 @@
     "onCommand:python-tox.select",
     "onCommand:python-tox.selectWithArgs",
     "onCommand:python-tox.selectMultiple",
-<<<<<<< HEAD
     "onCommand:python-tox.selectMultipleWithArgs",
-    "onCommand:python-tox.openDocs"
-=======
     "onCommand:python-tox.openDocs",
     "workspaceContains:tox.ini"
   ],
   "enabledApiProposals": [
     "testCoverage"
->>>>>>> c675645b
   ],
   "main": "./out/extension.js",
   "contributes": {
@@ -102,14 +98,9 @@
     "glob": "^8.0.3",
     "mocha": "^10.0.0",
     "ts-mockito": "^2.6.1",
-<<<<<<< HEAD
     "typescript": "^4.7.4",
-    "vsce": "^2.9.2"
-=======
-    "typescript": "^4.6.3",
-    "vsce": "^2.7.0",
+    "vsce": "^2.9.2",
     "vscode-test": "^1.5.2",
     "vscode-dts": "^0.3.3"
->>>>>>> c675645b
   }
 }