--- conflicted
+++ resolved
@@ -30,11 +30,7 @@
     "theme": "light"
   },
   "engines": {
-<<<<<<< HEAD
-    "vscode": "^1.59.0"
-=======
     "vscode": "^1.66.0"
->>>>>>> ee1b0701
   },
   "categories": [
     "Programming Languages",
@@ -81,21 +77,6 @@
     "publish": "vsce publish"
   },
   "devDependencies": {
-<<<<<<< HEAD
-    "@types/glob": "^7.1.3",
-    "@types/mocha": "^8.2.2",
-    "@types/node": "14.x",
-    "@types/vscode": "^1.57.0",
-    "@typescript-eslint/eslint-plugin": "^4.26.0",
-    "@typescript-eslint/parser": "^4.26.0",
-    "eslint": "^7.27.0",
-    "glob": "^7.1.7",
-    "mocha": "^8.4.0",
-    "typescript": "^4.3.2",
-    "vsce": "^1.93.0",
-    "vscode-test": "^1.5.2",
-    "vscode-dts": "^0.3.3"
-=======
     "@types/glob": "^7.2.0",
     "@types/mocha": "^9.1.0",
     "@types/node": "^17.0.23",
@@ -107,7 +88,8 @@
     "glob": "^7.2.0",
     "mocha": "^9.2.2",
     "typescript": "^4.6.3",
-    "vsce": "^2.7.0"
->>>>>>> ee1b0701
+    "vsce": "^2.7.0",
+    "vscode-test": "^1.5.2",
+    "vscode-dts": "^0.3.3"
   }
 }