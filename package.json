{
  "name": "python-tox",
  "displayName": "python-tox",
  "description": "Integrates the tox task automation tool",
  "keywords": [
    "python",
    "tox"
  ],
  "version": "0.0.3",
  "license": "MIT",
  "publisher": "the-compiler",
  "repository": {
    "type": "git",
    "url": "https://github.com/The-Compiler/vscode-python-tox.git"
  },
  "bugs": {
    "url": "https://github.com/The-Compiler/vscode-python-tox/issues",
    "email": "visualstudio.com@the-compiler.org"
  },
  "badges": [
    {
      "url": "https://img.shields.io/static/v1?label=Sponsor&message=%E2%9D%A4&logo=GitHub&color=pink",
      "href": "https://github.com/sponsors/The-Compiler/",
      "description": "Sponsor on GitHub Sponsors"
    }
  ],
  "icon": "img/tox.png",
  "galleryBanner": {
    "color": "#92a16d",
    "theme": "light"
  },
  "engines": {
    "vscode": "^1.59.0"
  },
  "categories": [
    "Programming Languages",
    "Linters",
    "Other"
  ],
  "activationEvents": [
    "onCommand:python-tox.select",
    "onCommand:python-tox.selectMultiple",
<<<<<<< HEAD
    "workspaceContains:tox.ini"
  ],
  "enabledApiProposals": [
    "testCoverage"
=======
    "onCommand:python-tox.openDocs"
>>>>>>> e17b10f3
  ],
  "main": "./out/extension.js",
  "contributes": {
    "commands": [
      {
        "command": "python-tox.select",
        "title": "Select and run tox environment"
      },
      {
        "command": "python-tox.selectMultiple",
        "title": "Select and run multiple tox environments"
      },
      {
        "command": "python-tox.openDocs",
        "title": "Open tox documentation in default browser"
      }
    ]
  },
  "scripts": {
    "vscode:prepublish": "npm run compile",
    "compile": "tsc -p ./",
    "watch": "tsc -watch -p ./",
    "download-api": "vscode-dts dev",
    "postdownload-api": "vscode-dts main",
    "postinstall": "npm run download-api",
    "pretest": "npm run compile && npm run lint",
    "lint": "eslint src --ext ts --max-warnings=0",
    "test": "node ./out/test/runTest.js",
    "package": "vsce package",
    "publish": "vsce publish"
  },
  "devDependencies": {
    "@types/glob": "^7.1.3",
    "@types/mocha": "^8.2.2",
    "@types/node": "14.x",
    "@types/vscode": "^1.57.0",
    "@typescript-eslint/eslint-plugin": "^4.26.0",
    "@typescript-eslint/parser": "^4.26.0",
    "eslint": "^7.27.0",
    "glob": "^7.1.7",
    "mocha": "^8.4.0",
    "typescript": "^4.3.2",
    "vsce": "^1.93.0",
    "vscode-test": "^1.5.2",
    "vscode-dts": "^0.3.3"
  }
}<|MERGE_RESOLUTION|>--- conflicted
+++ resolved
@@ -40,14 +40,11 @@
   "activationEvents": [
     "onCommand:python-tox.select",
     "onCommand:python-tox.selectMultiple",
-<<<<<<< HEAD
+    "onCommand:python-tox.openDocs",
     "workspaceContains:tox.ini"
   ],
   "enabledApiProposals": [
     "testCoverage"
-=======
-    "onCommand:python-tox.openDocs"
->>>>>>> e17b10f3
   ],
   "main": "./out/extension.js",
   "contributes": {
