--- conflicted
+++ resolved
@@ -43,12 +43,7 @@
 	}
 }
 
-<<<<<<< HEAD
 function runTox(envs: string[], toxArguments: string, terminal: vscode.Terminal = getTerminal() ) {
-=======
-function runTox(envs: string[], projDir: string) {
-	const term = vscode.window.createTerminal({ "cwd": projDir, "name": "tox" });
->>>>>>> 1f8609a1
 	const envArg = envs.join(",");
 	terminal.show(true);  // preserve focus
 
@@ -96,7 +91,6 @@
 	if (!envs) {
 		return;
 	}
-<<<<<<< HEAD
 	return vscode.window.showQuickPick(envs, {placeHolder: "tox environments", canPickMany: true});
 }
 
@@ -112,9 +106,6 @@
 async function selectCommand() {
 	const projDir = findProjectDir();
 	const selected = await askForToxEnv(projDir);
-=======
-	const selected = await vscode.window.showQuickPick(envs, { placeHolder: "tox environment" });
->>>>>>> 1f8609a1
 	if (!selected) {
 		return;
 	}
@@ -144,7 +135,6 @@
 	if (!selected) {
 		return;
 	}
-<<<<<<< HEAD
 
 	runTox(selected, "", getTerminal(projDir));
 }
@@ -152,9 +142,6 @@
 async function selectMultipleWithArgsCommand() {
 	const projDir = findProjectDir();
 	const selected = await askForToxEnvs(projDir);
-=======
-	const selected = await vscode.window.showQuickPick(envs, { placeHolder: "tox environments", canPickMany: true });
->>>>>>> 1f8609a1
 	if (!selected) {
 		return;
 	}
@@ -173,7 +160,6 @@
 }
 
 export function activate(context: vscode.ExtensionContext) {
-<<<<<<< HEAD
 	const controller = vscode.tests.createTestController('toxTestController', 'Tox Testing');
 	context.subscriptions.push(controller);
 
@@ -338,12 +324,11 @@
 		);
 	}
 
-=======
 	const workspaceTox = findProjectDir();
 	if (workspaceTox) {
 		toxTaskProvider = vscode.tasks.registerTaskProvider(ToxTaskProvider.toxType, new ToxTaskProvider(workspaceTox));
 	}
->>>>>>> 1f8609a1
+
 	context.subscriptions.push(
 		vscode.commands.registerCommand('python-tox.select', selectCommand),
 		vscode.commands.registerCommand('python-tox.selectWithArgs', selectWithArgsCommand),
